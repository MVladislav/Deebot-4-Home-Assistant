"""Support for Deebot Sensor."""
from typing import Optional

from deebotozmo import *
from homeassistant.components.binary_sensor import BinarySensorEntity
from homeassistant.core import HomeAssistant

from .const import DOMAIN

_LOGGER = logging.getLogger(__name__)


async def async_setup_entry(hass, config_entry, async_add_devices):
    """Add binary_sensor for passed config_entry in HA."""
    hub = hass.data[DOMAIN][config_entry.entry_id]

    new_devices = []
    for vacbot in hub.vacbots:
        new_devices.append(DeebotMopAttachedBinarySensor(vacbot, "mop_attached"))

    if new_devices:
        async_add_devices(new_devices)


class DeebotMopAttachedBinarySensor(BinarySensorEntity):
    """Deebot mop attached binary sensor"""

    def __init__(self, vacbot: VacBot, device_id: str):
        """Initialize the Sensor."""
        self._vacbot = vacbot
        self._id = device_id

        if self._vacbot.vacuum.get("nick", None) is not None:
            self._vacbot_name = "{}".format(self._vacbot.vacuum["nick"])
        else:
            # In case there is no nickname defined, use the device id
            self._vacbot_name = "{}".format(self._vacbot.vacuum["did"])

        self._name = self._vacbot_name + "_" + device_id
        self._vacbot.waterEvents.subscribe(lambda _: self.schedule_update_ha_state())

    @property
    def unique_id(self) -> str:
        """Return an unique ID."""
        return self._vacbot.vacuum.get("did", None) + "_" + self._id

    @property
    def name(self):
        """Return the name of the device."""
        return self._name

    @property
    def should_poll(self) -> bool:
        return False

    @property
    def is_on(self):
        return self._vacbot.mop_attached

    @property
    def icon(self) -> Optional[str]:
        """Return the icon to use in the frontend, if any."""
        return "mdi:water" if self.is_on else "mdi:water-off"

<<<<<<< HEAD
    async def async_added_to_hass(self) -> None:
        """Set up the event listeners now that hass is ready."""
        listener = self._vacbot.waterEvents.subscribe(lambda _: self.schedule_update_ha_state())
        self.async_on_remove(self._vacbot.waterEvents.unsubscribe(listener))
=======
    @property
    def entity_registry_enabled_default(self) -> bool:
        """Return if the entity should be enabled when first added to the entity registry."""
        return False
>>>>>>> ed681e7b
<|MERGE_RESOLUTION|>--- conflicted
+++ resolved
@@ -62,14 +62,12 @@
         """Return the icon to use in the frontend, if any."""
         return "mdi:water" if self.is_on else "mdi:water-off"
 
-<<<<<<< HEAD
-    async def async_added_to_hass(self) -> None:
-        """Set up the event listeners now that hass is ready."""
-        listener = self._vacbot.waterEvents.subscribe(lambda _: self.schedule_update_ha_state())
-        self.async_on_remove(self._vacbot.waterEvents.unsubscribe(listener))
-=======
     @property
     def entity_registry_enabled_default(self) -> bool:
         """Return if the entity should be enabled when first added to the entity registry."""
         return False
->>>>>>> ed681e7b
+    
+    async def async_added_to_hass(self) -> None:
+        """Set up the event listeners now that hass is ready."""
+        listener = self._vacbot.waterEvents.subscribe(lambda _: self.schedule_update_ha_state())
+        self.async_on_remove(self._vacbot.waterEvents.unsubscribe(listener))