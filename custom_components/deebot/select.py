"""Select module."""
from collections.abc import Callable
from dataclasses import dataclass
from typing import Any, Generic

from deebot_client.capabilities import CapabilitySetTypes, CapabilityTypes
from deebot_client.device import Device
from homeassistant.components.select import SelectEntity, SelectEntityDescription
from homeassistant.config_entries import ConfigEntry
from homeassistant.core import HomeAssistant
from homeassistant.helpers.entity import EntityCategory
from homeassistant.helpers.entity_platform import AddEntitiesCallback

from .const import DOMAIN
from .controller import DeebotController
from .entity import DeebotEntity, DeebotEntityDescription, EventT


<<<<<<< HEAD
@dataclass
class DeebotSelectEntityMixin(Generic[EventT]):
    """Deebot select entity mixin."""

    current_option_fn: Callable[[EventT], str | None]
    options_fn: Callable[[CapabilityTypes], list[str]]


@dataclass
=======
@dataclass(kw_only=True)
>>>>>>> 9e4103f2
class DeebotSelectEntityDescription(
    SelectEntityDescription,  # type: ignore
    DeebotEntityDescription,
    Generic[EventT],
):
    """Deebot select entity description."""

    current_option_fn: Callable[[EventT], str | None]
    options_fn: Callable[[CapabilitySetTypes], list[str]]


ENTITY_DESCRIPTIONS: tuple[DeebotSelectEntityDescription, ...] = (
    DeebotSelectEntityDescription(
        capability_fn=lambda caps: caps.settings.efficiency_mode,
        current_option_fn=lambda e: e.efficiency.display_name,
        options_fn=lambda eff: [mode.display_name for mode in eff.types],
        key="efficiency_mode",
        translation_key="efficiency_mode",
        entity_registry_enabled_default=False,
        icon="mdi:lightning-bolt",
        entity_category=EntityCategory.CONFIG,
    ),
    DeebotSelectEntityDescription(
        capability_fn=lambda caps: caps.fan_speed,
        current_option_fn=lambda e: e.speed.display_name,
        options_fn=lambda speed: [mode.display_name for mode in speed.types],
        key="fan_speed",
        translation_key="fan_speed",
        entity_registry_enabled_default=False,
        icon="mdi:fan-chevron-up",
        entity_category=EntityCategory.CONFIG,
    ),
    DeebotSelectEntityDescription(
        capability_fn=lambda caps: caps.water,
        current_option_fn=lambda e: e.amount.display_name,
        options_fn=lambda water: [amount.display_name for amount in water.types],
        key="water_amount",
        translation_key="water_amount",
        entity_registry_enabled_default=False,
        icon="mdi:water",
        entity_category=EntityCategory.CONFIG,
    ),
    DeebotSelectEntityDescription(
        capability_fn=lambda caps: caps.clean.work_mode,
        current_option_fn=lambda e: e.mode.display_name,
        options_fn=lambda cap: [mode.display_name for mode in cap.types],
        key="work_mode",
        translation_key="work_mode",
        entity_registry_enabled_default=False,
        icon="mdi:cog",
        entity_category=EntityCategory.CONFIG,
    ),
)

ENTITY_ENABLE_DESCRIPTIONS: tuple[DeebotSelectEntityDescription, ...] = (
    DeebotSelectEntityDescription(
        capability_fn=lambda caps: caps.clean.auto_empty
        if caps.clean.auto_empty
        else None,
        current_option_fn=lambda e: e.mode.display_name,
        options_fn=lambda aut: [mode.display_name for mode in aut.types],
        key="auto_empty",
        translation_key="auto_empty",
        entity_registry_enabled_default=False,
        icon="mdi:delete-empty",
        entity_category=EntityCategory.CONFIG,
    ),
)


async def async_setup_entry(
    hass: HomeAssistant,
    config_entry: ConfigEntry,
    async_add_entities: AddEntitiesCallback,
) -> None:
    """Add entities for passed config_entry in HA."""
    controller: DeebotController = hass.data[DOMAIN][config_entry.entry_id]
    controller.register_platform_add_entities(
        DeebotSelectEntity, ENTITY_DESCRIPTIONS, async_add_entities
    )
    controller.register_platform_add_entities(
        DeebotSelectEnableEntity, ENTITY_ENABLE_DESCRIPTIONS, async_add_entities
    )


class DeebotSelectEntity(
    DeebotEntity[CapabilitySetTypes[EventT, str, str], DeebotSelectEntityDescription],
    SelectEntity,  # type: ignore
):
    """Deebot select entity."""

    _attr_current_option: str | None = None

    def __init__(
        self,
        device: Device,
        capability: CapabilitySetTypes[EventT, str, str],
        entity_description: DeebotSelectEntityDescription | None = None,
        **kwargs: Any,
    ):
        super().__init__(device, capability, entity_description, **kwargs)
        self._attr_options = self.entity_description.options_fn(capability)

    async def async_added_to_hass(self) -> None:
        """Set up the event listeners now that hass is ready."""
        await super().async_added_to_hass()

        async def on_water_info(event: EventT) -> None:
            self._attr_current_option = self.entity_description.current_option_fn(event)
            self.async_write_ha_state()

        self.async_on_remove(
            self._device.events.subscribe(self._capability.event, on_water_info)
        )

    async def async_select_option(self, option: str) -> None:
        """Change the selected option."""
        await self._device.execute_command(self._capability.set(option))


class DeebotSelectEnableEntity(
    DeebotEntity[
        CapabilitySetTypes[EventT, bool, str, str], DeebotSelectEntityDescription
    ],
    SelectEntity,  # type: ignore
):
    """Deebot select entity."""

    _attr_current_option: str | None = None

    def __init__(
        self,
        device: Device,
        capability: CapabilitySetTypes[EventT, bool, str, str],
        entity_description: DeebotSelectEntityDescription | None = None,
        **kwargs: Any,
    ):
        super().__init__(device, capability, entity_description, **kwargs)
        self._attr_options = self.entity_description.options_fn(capability)

    async def async_added_to_hass(self) -> None:
        """Set up the event listeners now that hass is ready."""
        await super().async_added_to_hass()

        async def on_water_info(event: EventT) -> None:
            self._attr_current_option = self.entity_description.current_option_fn(event)
            self.async_write_ha_state()

        self.async_on_remove(
            self._device.events.subscribe(self._capability.event, on_water_info)
        )

    async def async_select_option(self, option: str) -> None:
        """Change the selected option."""
        await self._device.execute_command(self._capability.set(True, option))<|MERGE_RESOLUTION|>--- conflicted
+++ resolved
@@ -3,7 +3,7 @@
 from dataclasses import dataclass
 from typing import Any, Generic
 
-from deebot_client.capabilities import CapabilitySetTypes, CapabilityTypes
+from deebot_client.capabilities import CapabilityCleanAutoEmpty, CapabilitySetTypes
 from deebot_client.device import Device
 from homeassistant.components.select import SelectEntity, SelectEntityDescription
 from homeassistant.config_entries import ConfigEntry
@@ -16,19 +16,7 @@
 from .entity import DeebotEntity, DeebotEntityDescription, EventT
 
 
-<<<<<<< HEAD
-@dataclass
-class DeebotSelectEntityMixin(Generic[EventT]):
-    """Deebot select entity mixin."""
-
-    current_option_fn: Callable[[EventT], str | None]
-    options_fn: Callable[[CapabilityTypes], list[str]]
-
-
-@dataclass
-=======
 @dataclass(kw_only=True)
->>>>>>> 9e4103f2
 class DeebotSelectEntityDescription(
     SelectEntityDescription,  # type: ignore
     DeebotEntityDescription,
@@ -37,7 +25,7 @@
     """Deebot select entity description."""
 
     current_option_fn: Callable[[EventT], str | None]
-    options_fn: Callable[[CapabilitySetTypes], list[str]]
+    options_fn: Callable[[CapabilitySetTypes | CapabilityCleanAutoEmpty], list[str]]
 
 
 ENTITY_DESCRIPTIONS: tuple[DeebotSelectEntityDescription, ...] = (
@@ -115,7 +103,7 @@
 
 
 class DeebotSelectEntity(
-    DeebotEntity[CapabilitySetTypes[EventT, str, str], DeebotSelectEntityDescription],
+    DeebotEntity[CapabilitySetTypes[EventT, str], DeebotSelectEntityDescription],
     SelectEntity,  # type: ignore
 ):
     """Deebot select entity."""
@@ -125,7 +113,7 @@
     def __init__(
         self,
         device: Device,
-        capability: CapabilitySetTypes[EventT, str, str],
+        capability: CapabilitySetTypes[EventT, str],
         entity_description: DeebotSelectEntityDescription | None = None,
         **kwargs: Any,
     ):
@@ -150,9 +138,7 @@
 
 
 class DeebotSelectEnableEntity(
-    DeebotEntity[
-        CapabilitySetTypes[EventT, bool, str, str], DeebotSelectEntityDescription
-    ],
+    DeebotEntity[CapabilityCleanAutoEmpty, DeebotSelectEntityDescription],
     SelectEntity,  # type: ignore
 ):
     """Deebot select entity."""
@@ -162,7 +148,7 @@
     def __init__(
         self,
         device: Device,
-        capability: CapabilitySetTypes[EventT, bool, str, str],
+        capability: CapabilityCleanAutoEmpty,
         entity_description: DeebotSelectEntityDescription | None = None,
         **kwargs: Any,
     ):
