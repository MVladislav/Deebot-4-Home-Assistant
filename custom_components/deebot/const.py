--- conflicted
+++ resolved
@@ -39,20 +39,6 @@
     CONF_VERIFY_SSL: False  # required as bumper is using self signed certificates
 }
 
-<<<<<<< HEAD
-LAST_ERROR = "last_error"
-
-EVENT_STATUS = "Status"
-EVENT_ERROR = "Error"
-EVENT_FAN_SPEED = "Fan speed"
-EVENT_CLEAN_LOGS = "Clean logs"
-EVENT_WATER = "Water"
-EVENT_BATTERY = "Battery"
-EVENT_STATS = "Stats"
-EVENT_LIFE_SPAN = "Life spans"
-EVENT_ROOMS = "Rooms"
-EVENT_MAP = "Map"
-=======
 DEEBOT_DEVICES = f"{DOMAIN}_devices"
 
 VACUUMSTATE_TO_STATE = {
@@ -65,4 +51,14 @@
 }
 
 LAST_ERROR = "last_error"
->>>>>>> 48b53c45
+
+EVENT_STATUS = "Status"
+EVENT_ERROR = "Error"
+EVENT_FAN_SPEED = "Fan speed"
+EVENT_CLEAN_LOGS = "Clean logs"
+EVENT_WATER = "Water"
+EVENT_BATTERY = "Battery"
+EVENT_STATS = "Stats"
+EVENT_LIFE_SPAN = "Life spans"
+EVENT_ROOMS = "Rooms"
+EVENT_MAP = "Map"