--- conflicted
+++ resolved
@@ -1,12 +1,9 @@
 {
   "domain": "deebot",
   "name": "Deebot for Home Assistant",
-<<<<<<< HEAD
   "version": "v0.0.0",
   "config_flow": true,
-=======
->>>>>>> a11a9ba3
-  "documentation": "https://github.com/And3rsL/Deebot-for-Home-Assistant",
+  "documentation": "https://github.com/And3rsL/Deebot-for-Hassio",
   "requirements": [
     "deebotozmo-beta==0.0.3"
   ],
