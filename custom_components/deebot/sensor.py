--- conflicted
+++ resolved
@@ -179,10 +179,6 @@
 @dataclass(kw_only=True, frozen=True)
 class DeebotLifeSpanSensorEntityDescription(
     SensorEntityDescription,  # type: ignore
-<<<<<<< HEAD
-    DeebotLifeSpanSensorMixin,
-=======
->>>>>>> 01e4de6a
 ):
     """Class describing Deebot sensor entity."""
 
